# Copyright 2015 Google Inc. All Rights Reserved.
#
# Licensed under the Apache License, Version 2.0 (the "License");
# you may not use this file except in compliance with the License.
# You may obtain a copy of the License at
#
#     http://www.apache.org/licenses/LICENSE-2.0
#
# Unless required by applicable law or agreed to in writing, software
# distributed under the License is distributed on an "AS IS" BASIS,
# WITHOUT WARRANTIES OR CONDITIONS OF ANY KIND, either express or implied.
# See the License for the specific language governing permissions and
# limitations under the License.


from __future__ import (print_function, division, absolute_import,
                        unicode_literals)

from fontTools.misc.py23 import round, unicode

import logging
import re

from glyphsLib.anchors import propagate_font_anchors
from glyphsLib.util import clear_data, cast_to_number_or_bool, bin_to_int_list
import glyphsLib.glyphdata

__all__ = [
    'to_ufos', 'set_redundant_data', 'set_custom_params',
    'GLYPHS_PREFIX'
]

logger = logging.getLogger(__name__)


PUBLIC_PREFIX = 'public.'
GLYPHS_PREFIX = 'com.schriftgestaltung.'
GLYPHLIB_PREFIX = GLYPHS_PREFIX + 'Glyphs.'
ROBOFONT_PREFIX = 'com.typemytype.robofont.'
UFO2FT_FILTERS_KEY = 'com.github.googlei18n.ufo2ft.filters'

GLYPHS_COLORS = (
    '0.85,0.26,0.06,1',
    '0.99,0.62,0.11,1',
    '0.65,0.48,0.2,1',
    '0.97,1,0,1',
    '0.67,0.95,0.38,1',
    '0.04,0.57,0.04,1',
    '0,0.67,0.91,1',
    '0.18,0.16,0.78,1',
    '0.5,0.09,0.79,1',
    '0.98,0.36,0.67,1',
    '0.75,0.75,0.75,1',
    '0.25,0.25,0.25,1')

WEIGHT_CODES = {
    'Thin': 250,
    'Light': 300,
    'SemiLight': 350,
    'DemiLight': 350,
    '': 400,
    'Regular': 400,
    'Medium': 500,
    'DemiBold': 600,
    'SemiBold': 600,
    'Bold': 700,
    'ExtraBold': 800,
    'Extra Bold': 800,
    'Black': 900}

WIDTH_CODES = {
    'Extra Condensed': 2,
    'Cd': 3,
    'Cond': 3,
    'Condensed': 3,
    'Narrow': 4,
    'SemiCondensed': 4,
    '': 5}

# https://www.microsoft.com/typography/otspec/os2.htm#cpr
CODEPAGE_RANGES = {
    1252: 0,
    1250: 1,
    1251: 2,
    1253: 3,
    1254: 4,
    1255: 5,
    1256: 6,
    1257: 7,
    1258: 8,
    # 9-15: Reserved for Alternate ANSI
    874: 16,
    932: 17,
    936: 18,
    949: 19,
    950: 20,
    1361: 21,
    # 22-28: Reserved for Alternate ANSI and OEM
    # 29: Macintosh Character Set (US Roman)
    # 30: OEM Character Set
    # 31: Symbol Character Set
    # 32-47: Reserved for OEM
    869: 48,
    866: 49,
    865: 50,
    864: 51,
    863: 52,
    862: 53,
    861: 54,
    860: 55,
    857: 56,
    855: 57,
    852: 58,
    775: 59,
    737: 60,
    708: 61,
    850: 62,
    437: 63,
}


def to_ufos(font, include_instances=False, family_name=None, debug=False):
    """Take .glyphs file data and load it into UFOs.

    Takes in data as a dictionary structured according to
    https://github.com/schriftgestalt/GlyphsSDK/blob/master/GlyphsFileFormat.md
    and returns a list of UFOs, one per master.

    If include_instances is True, also returns the parsed instance data.

    If family_name is provided, the master UFOs will be given this name and
    only instances with this name will be returned.

    If debug is True, returns unused input data instead of the resulting UFOs.
    """

    # check that source was generated with at least stable version 2.3
    # https://github.com/googlei18n/glyphsLib/pull/65#issuecomment-237158140
    if font.appVersion < 895:
        logger.warn('This Glyphs source was generated with an outdated version '
                    'of Glyphs. The resulting UFOs may be incorrect.')

    source_family_name = font.familyName
    if family_name is None:
        # use the source family name, and include all the instances
        family_name = source_family_name
        do_filter_instances_by_family = False
    else:
        # use a custom 'family_name' to name master UFOs, and only build
        # instances with matching 'familyName' custom parameter
        do_filter_instances_by_family = True
        if family_name == source_family_name:
            # if the 'family_name' provided is the same as the source, only
            # include instances which do _not_ specify a custom 'familyName'
            instance_family_name = None
        else:
            instance_family_name = family_name

    feature_prefixes, classes, features = [], [], []
    for f in font.featurePrefixes:
        feature_prefixes.append((f.name, f.code, f.automatic))
    for c in font.classes:
        classes.append((c.name, c.code, c.automatic))
    for f in font.features:
        features.append((f.name, f.code, f.automatic, f.disabled, f.notes))
    kerning_groups = {}

    # stores background data from "associated layers"
    supplementary_layer_data = []

    #TODO(jamesgk) maybe create one font at a time to reduce memory usage
    ufos, master_id_order = generate_base_fonts(font, family_name)

    # get the 'glyphOrder' custom parameter as stored in the lib.plist.
    # We assume it's the same for all ufos.
    first_ufo = ufos[master_id_order[0]]
    glyphOrder_key = PUBLIC_PREFIX + 'glyphOrder'
    if glyphOrder_key in first_ufo.lib:
        glyph_order = first_ufo.lib[glyphOrder_key]
    else:
        glyph_order = []
    sorted_glyphset = set(glyph_order)

    for glyph in font.glyphs:
        add_glyph_to_groups(kerning_groups, glyph)
        glyph_name = glyph.name
        if glyph_name not in sorted_glyphset:
            # glyphs not listed in the 'glyphOrder' custom parameter but still
            # in the font are appended after the listed glyphs, in the order
            # in which they appear in the source file
            glyph_order.append(glyph_name)


        for layer in glyph.layers.values():
            layer_id = layer.layerId
            layer_name = layer.name

            assoc_id = layer.associatedMasterId
            if assoc_id != layer.layerId:
                if layer_name is not None:
                    supplementary_layer_data.append(
                        (assoc_id, glyph_name, layer_name, layer))
                continue

            ufo = ufos[layer_id]
            ufo_glyph = ufo.newGlyph(glyph_name)
            load_glyph(ufo_glyph, layer, glyph)

    for layer_id, glyph_name, layer_name, layer_data \
            in supplementary_layer_data:
        ufo_font = ufos[layer_id]
        if layer_name not in ufo_font.layers:
            ufo_layer = ufo_font.newLayer(layer_name)
        else:
            ufo_layer = ufo_font.layers[layer_name]
        ufo_glyph = ufo_layer.newGlyph(glyph_name)
        load_glyph(ufo_glyph, layer_data, layer_data.parent)

    for ufo in ufos.values():
        ufo.lib[glyphOrder_key] = glyph_order
        propagate_font_anchors(ufo)
        add_features_to_ufo(ufo, feature_prefixes, classes, features)
        add_groups_to_ufo(ufo, kerning_groups)

    for master_id, kerning in font.kerning.items():
        load_kerning(ufos[master_id], kerning)

    result = [ufos[master_id] for master_id in master_id_order]
<<<<<<< HEAD
    instances = {'defaultFamilyName': source_family_name,
                 'data': font.instances}
=======

    instances = data.pop('instances', [])
    if do_filter_instances_by_family:
        instances = list(filter_instances_by_family(instances,
                                                    instance_family_name))
    instance_data = {'data': instances}

>>>>>>> 2dfc6696
    # the 'Variation Font Origin' is a font-wide custom parameter, thus it is
    # shared by all the master ufos; here we just get it from the first one
    varfont_origin_key = "Variation Font Origin"
    varfont_origin = first_ufo.lib.get(GLYPHS_PREFIX + varfont_origin_key)
    if varfont_origin:
        instance_data[varfont_origin_key] = varfont_origin
    if debug:
        return clear_data(font)
    elif include_instances:
        return result, instance_data
    return result


def generate_base_fonts(font, family_name):
    """Generate a list of UFOs with metadata loaded from .glyphs data."""
    from defcon import Font

    # "date" can be missing; Glyphs.app removes it on saving if it's empty:
    # https://github.com/googlei18n/glyphsLib/issues/134
    date_created = getattr(font, 'date', None)
    if date_created is not None:
        date_created = to_ufo_time(date_created)
    units_per_em = font.unitsPerEm
    version_major = font.versionMajor
    version_minor = font.versionMinor
    user_data = font.userData
    copyright = font.copyright
    designer = font.designer
    designer_url = font.designerURL
    manufacturer = font.manufacturer
    manufacturer_url = font.manufacturerURL

    misc = ['DisplayStrings', 'disablesAutomaticAlignment', 'disablesNiceNames']
    custom_params = parse_custom_params(font, misc)

    ufos = {}
    master_id_order = []
    for master in font.masters:
        ufo = Font()

        if date_created is not None:
            ufo.info.openTypeHeadCreated = date_created
        ufo.info.unitsPerEm = units_per_em
        ufo.info.versionMajor = version_major
        ufo.info.versionMinor = version_minor

        if copyright:
            ufo.info.copyright = copyright
        if designer:
            ufo.info.openTypeNameDesigner = designer
        if designer_url:
            ufo.info.openTypeNameDesignerURL = designer_url
        if manufacturer:
            ufo.info.openTypeNameManufacturer = manufacturer
        if manufacturer_url:
            ufo.info.openTypeNameManufacturerURL = manufacturer_url

        ufo.info.ascender = master.ascender
        ufo.info.capHeight = master.capHeight
        ufo.info.descender = master.descender
        ufo.info.xHeight = master.xHeight

        horizontal_stems = master.horizontalStems
        vertical_stems = master.verticalStems
        italic_angle = -master.italicAngle
        if horizontal_stems:
            ufo.info.postscriptStemSnapH = horizontal_stems
        if vertical_stems:
            ufo.info.postscriptStemSnapV = vertical_stems
        if italic_angle:
            ufo.info.italicAngle = italic_angle

        ufo.info.familyName = family_name
        ufo.info.styleName = build_style_name(
            master, 'width', 'weight', 'custom', italic_angle != 0)

        set_redundant_data(ufo)
        set_blue_values(ufo, master.alignmentZones)
        set_family_user_data(ufo, user_data)
        set_master_user_data(ufo, master.userData)
        set_guidelines(ufo, master)

        set_custom_params(ufo, parsed=custom_params)
        # the misc attributes double as deprecated info attributes!
        # they are Glyphs-related, not OpenType-related, and don't go in info
        misc = ('customValue', 'weightValue', 'widthValue')
        set_custom_params(ufo, data=master, misc_keys=misc, non_info=misc)

        set_default_params(ufo)

        master_id = master.id
        ufo.lib[GLYPHS_PREFIX + 'fontMasterID'] = master_id
        master_id_order.append(master_id)
        ufos[master_id] = ufo

    return ufos, master_id_order


def set_redundant_data(ufo):
    """Set redundant metadata in a UFO, e.g. data based on other data."""

    family_name, style_name = ufo.info.familyName, ufo.info.styleName

    width, weight = parse_style_attrs(style_name)
    if ufo.info.openTypeOS2WidthClass is None:
        ufo.info.openTypeOS2WidthClass = WIDTH_CODES[width]
    if ufo.info.openTypeOS2WeightClass is None:
        ufo.info.openTypeOS2WeightClass = WEIGHT_CODES[weight]

    if weight and weight != 'Regular':
        ufo.lib[GLYPHS_PREFIX + 'weight'] = weight
    if width:
        ufo.lib[GLYPHS_PREFIX + 'width'] = width

    if style_name.lower() in ['regular', 'bold', 'italic', 'bold italic']:
        ufo.info.styleMapStyleName = style_name.lower()
        ufo.info.styleMapFamilyName = family_name
    else:
        ufo.info.styleMapStyleName = ' '.join(s for s in (
            'bold' if weight == 'Bold' else '',
            'italic' if 'Italic' in style_name else '') if s) or 'regular'
        ufo.info.styleMapFamilyName = ' '.join(
            [family_name] +
            style_name.replace('Bold', '').replace('Italic', '').split())
    ufo.info.openTypeNamePreferredFamilyName = family_name
    ufo.info.openTypeNamePreferredSubfamilyName = style_name


def set_custom_params(ufo, parsed=None, data=None, misc_keys=(), non_info=()):
    """Set Glyphs custom parameters in UFO info or lib, where appropriate.

    Custom parameter data can be pre-parsed out of Glyphs data and provided via
    the `parsed` argument, otherwise `data` should be provided and will be
    parsed. The `parsed` option is provided so that custom params can be popped
    from Glyphs data once and used several times; in general this is used for
    debugging purposes (to detect unused Glyphs data).

    The `non_info` argument can be used to specify potential UFO info attributes
    which should not be put in UFO info.
    """

    if parsed is None:
        parsed = parse_custom_params(data or {}, misc_keys)
    else:
        assert data is None, "Shouldn't provide parsed data and data to parse."

    fsSelection_flags = {'Use Typo Metrics', 'Has WWS Names'}
    for name, value in parsed:
        name = normalize_custom_param_name(name)

        if name in fsSelection_flags:
            if value:
                if ufo.info.openTypeOS2Selection is None:
                    ufo.info.openTypeOS2Selection = []
                if name == 'Use Typo Metrics':
                    ufo.info.openTypeOS2Selection.append(7)
                elif name == 'Has WWS Names':
                    ufo.info.openTypeOS2Selection.append(8)
            continue

        # deal with any Glyphs naming quirks here
        if name == 'disablesNiceNames':
            name = 'useNiceNames'
            value = int(not value)

        # convert code page numbers to OS/2 ulCodePageRange bits
        if name == 'codePageRanges':
            value = [CODEPAGE_RANGES[v] for v in value]

        # convert Glyphs' GASP Table to UFO openTypeGaspRangeRecords
        if name == 'GASP Table':
            name = 'openTypeGaspRangeRecords'
            # XXX maybe the parser should cast the gasp values to int?
            value = {int(k): int(v) for k, v in value.items()}
            gasp_records = []
            # gasp range records must be sorted in ascending rangeMaxPPEM
            for max_ppem, gasp_behavior in sorted(value.items()):
                gasp_records.append({
                    'rangeMaxPPEM': max_ppem,
                    'rangeGaspBehavior': bin_to_int_list(gasp_behavior)})
            value = gasp_records

        opentype_attr_prefix_pairs = (
            ('hhea', 'Hhea'), ('description', 'NameDescription'),
            ('license', 'NameLicense'), ('panose', 'OS2Panose'),
            ('typo', 'OS2Typo'), ('unicodeRanges', 'OS2UnicodeRanges'),
            ('codePageRanges', 'OS2CodePageRanges'),
            ('weightClass', 'OS2WeightClass'),
            ('widthClass', 'OS2WidthClass'),
            ('win', 'OS2Win'), ('vendorID', 'OS2VendorID'),
            ('versionString', 'NameVersion'), ('fsType', 'OS2Type'))
        for glyphs_prefix, ufo_prefix in opentype_attr_prefix_pairs:
            name = re.sub(
                '^' + glyphs_prefix, 'openType' + ufo_prefix, name)

        postscript_attrs = ('underlinePosition', 'underlineThickness')
        if name in postscript_attrs:
            name = 'postscript' + name[0].upper() + name[1:]

        # enforce that winAscent/Descent are positive, according to UFO spec
        if name.startswith('openTypeOS2Win') and value < 0:
            value = -value

        # The value of these could be a float, and ufoLib/defcon expect an int.
        if name in ('openTypeOS2WeightClass', 'openTypeOS2WidthClass'):
            value = int(value)

        if name == 'glyphOrder':
            # store the public.glyphOrder in lib.plist
            ufo.lib[PUBLIC_PREFIX + name] = value
        elif name == 'Filter':
            filter_struct = parse_glyphs_filter(value)
            if not filter_struct:
                continue
            if UFO2FT_FILTERS_KEY not in ufo.lib.keys():
                ufo.lib[UFO2FT_FILTERS_KEY] = []
            ufo.lib[UFO2FT_FILTERS_KEY].append(filter_struct)
        elif hasattr(ufo.info, name) and name not in non_info:
            # most OpenType table entries go in the info object
            setattr(ufo.info, name, value)
        else:
            # everything else gets dumped in the lib
            ufo.lib[GLYPHS_PREFIX + name] = value


def parse_glyphs_filter(filter_str):
    """Parses glyphs custom filter string into a dict object that
       ufo2ft can consume.

        Reference:
            ufo2ft: https://github.com/googlei18n/ufo2ft
            Glyphs 2.3 Handbook July 2016, p184

        Args:
            filter_str - a string of glyphs app filter

        Return:
            A dictionary contains the structured filter.
            Return None if parse failed.
    """
    elements = filter_str.split(';')

    if elements[0] == '':
        logger.error('Failed to parse glyphs filter, expecting a filter name: \
             %s', filter_str)
        return None

    result = {}
    result['name'] = elements[0]
    for idx, elem in enumerate(elements[1:]):
        if not elem:
            # skip empty arguments
            continue
        if ':' in elem:
            # Key value pair
            key, value = elem.split(':', 1)
            if key.lower() in ['include', 'exclude']:
                if idx != len(elements[1:]) - 1:
                    logger.error('{} can only present as the last argument in the filter. {} is ignored.'.format(key, elem))
                    continue
                result[key.lower()] = re.split('[ ,]+', value)
            else:
                if 'kwargs' not in result:
                    result['kwargs'] = {}
                result['kwargs'][key] = cast_to_number_or_bool(value)
        else:
            if 'args' not in result:
                result['args'] = []
            result['args'].append(cast_to_number_or_bool(elem))
    return result


def set_default_params(ufo):
    """ Set Glyphs.app's default parameters when different from ufo2ft ones.
    """
    # ufo2ft defaults to fsType Bit 2 ("Preview & Print embedding"), while
    # Glyphs.app defaults to Bit 3 ("Editable embedding")
    if ufo.info.openTypeOS2Type is None:
        ufo.info.openTypeOS2Type = [3]

    # Reference:
    # https://glyphsapp.com/content/1-get-started/2-manuals/1-handbook-glyphs-2-0/Glyphs-Handbook-2.3.pdf#page=200
    if ufo.info.postscriptUnderlineThickness is None:
        ufo.info.postscriptUnderlineThickness = 50
    if ufo.info.postscriptUnderlinePosition is None:
        ufo.info.postscriptUnderlinePosition = -100


def normalize_custom_param_name(name):
    """Replace curved quotes with straight quotes in a custom parameter name.
    These should be the only keys with problematic (non-ascii) characters, since
    they can be user-generated.
    """

    replacements = (
        ('\u2018', "'"), ('\u2019', "'"), ('\u201C', '"'), ('\u201D', '"'))
    for orig, replacement in replacements:
        name = name.replace(orig, replacement)
    return name


def set_blue_values(ufo, alignment_zones):
    """Set postscript blue values from Glyphs alignment zones."""

    blue_values = []
    other_blues = []
    for zone in sorted(alignment_zones):
        pos = zone.position
        size = zone.size
        val_list = blue_values if pos == 0 or size >= 0 else other_blues
        val_list.extend(sorted((pos, pos + size)))

    ufo.info.postscriptBlueValues = blue_values
    ufo.info.postscriptOtherBlues = other_blues


def set_guidelines(ufo_obj, glyphs_data):
    """Set guidelines."""
    guidelines = glyphs_data.guideLines
    if not guidelines:
        return
    new_guidelines = []
    for guideline in guidelines:

        x, y = guideline.position
        angle = guideline.angle
        new_guideline = {'x': x, 'y': y, 'angle': (360 - angle) % 360}
        new_guidelines.append(new_guideline)
    ufo_obj.guidelines = new_guidelines


def set_glyph_background(glyph, background):
    """Set glyph background."""

    if not background:
        return

    if glyph.layer.name != 'public.default':
        layer_name = glyph.layer.name + '.background'
    else:
        layer_name = 'public.background'
    font = glyph.font
    if layer_name not in font.layers:
        layer = font.newLayer(layer_name)
    else:
        layer = font.layers[layer_name]
    new_glyph = layer.newGlyph(glyph.name)
    new_glyph.width = glyph.width
    pen = new_glyph.getPointPen()
    draw_paths(pen, background.paths)
    draw_components(pen, background.components)
    add_anchors_to_glyph(new_glyph, background.anchors)
    set_guidelines(new_glyph, background)


def set_family_user_data(ufo, user_data):
    """Set family-wide user data as Glyphs does."""

    for key in user_data.keys():
        ufo.lib[key] = user_data[key]


def set_master_user_data(ufo, user_data):
    """Set master-specific user data as Glyphs does."""

    if user_data:
        data = {}
        for key in user_data.keys():
            data[key] = user_data[key]
        ufo.lib[GLYPHS_PREFIX + 'fontMaster.userData'] = data


def build_style_name(master, width_key, weight_key, custom_key, italic):
    """Build style name from width, weight, and custom style strings in data,
    and whether the style is italic.
    """

    italic = 'Italic' if italic else ''
    width = getattr(master, width_key)
    weight = getattr(master, weight_key)
    custom = getattr(master, custom_key)
    if width == 'Regular':
        width = ''
    if (italic or width or custom) and weight == 'Regular':
        weight = ''
    return ' '.join(s for s in (width, weight, custom, italic) if s)


def parse_style_attrs(name):
    """Parse width and weight from a style name, and return them in a list."""

    attrs = []
    for codes in (WIDTH_CODES, WEIGHT_CODES):
        m = re.search('(%s)' % '|'.join(k for k in codes.keys() if k), name)
        attrs.append(m.group(0) if m else '')
    return attrs


def to_ufo_time(datetime_obj):
    """Format a datetime object as specified for UFOs."""
    return datetime_obj.strftime('%Y/%m/%d %H:%M:%S')


def parse_custom_params(font, misc_keys):
    """Parse customParameters into a list of <name, val> pairs."""

    params = []
    for p in font.customParameters:
        params.append((p.name, p.value))
    for key in misc_keys:
        try:
            val = getattr(font, key)
        except KeyError:
            continue
        if val is not None:
            params.append((key, val))
    return params


def load_kerning(ufo, kerning_data):
    """Add .glyphs kerning to an UFO."""

    warning_msg = 'Non-existent glyph class %s found in kerning rules.'
    class_glyph_pairs = []

    for left, pairs in kerning_data.items():
        match = re.match(r'@MMK_L_(.+)', left)
        left_is_class = bool(match)
        if left_is_class:
            left = 'public.kern1.%s' % match.group(1)
            if left not in ufo.groups:
                logger.warn(warning_msg % left)
                continue
        for right, kerning_val in pairs.items():
            match = re.match(r'@MMK_R_(.+)', right)
            right_is_class = bool(match)
            if right_is_class:
                right = 'public.kern2.%s' % match.group(1)
                if right not in ufo.groups:
                    logger.warn(warning_msg % right)
                    continue
            if left_is_class != right_is_class:
                if left_is_class:
                    pair = (left, right, True)
                else:
                    pair = (right, left, False)
                class_glyph_pairs.append(pair)
            ufo.kerning[left, right] = kerning_val

    seen = {}
    for classname, glyph, is_left_class in reversed(class_glyph_pairs):
        remove_rule_if_conflict(ufo, seen, classname, glyph, is_left_class)


def remove_rule_if_conflict(ufo, seen, classname, glyph, is_left_class):
    """Check if a class-to-glyph kerning rule has a conflict with any existing
    rule in `seen`, and remove any conflicts if they exist.
    """

    original_pair = (classname, glyph) if is_left_class else (glyph, classname)
    val = ufo.kerning[original_pair]
    rule = original_pair + (val,)

    old_glyphs = ufo.groups[classname]
    new_glyphs = []
    for member in old_glyphs:
        pair = (member, glyph) if is_left_class else (glyph, member)
        existing_rule = seen.get(pair)
        if (existing_rule is not None and
            existing_rule[-1] != val and
            pair not in ufo.kerning):
            logger.warn(
                'Conflicting kerning rules found in %s master for glyph pair '
                '"%s, %s" (%s and %s), removing pair from latter rule' %
                ((ufo.info.styleName,) + pair + (existing_rule, rule)))
        else:
            new_glyphs.append(member)
            seen[pair] = rule

    if new_glyphs != old_glyphs:
        del ufo.kerning[original_pair]
        for member in new_glyphs:
            pair = (member, glyph) if is_left_class else (glyph, member)
            ufo.kerning[pair] = val


def filter_instances_by_family(instances, family_name=None):
    """Yield instances whose 'familyName' custom parameter is
    equal to 'family_name'.
    """
    for instance in instances:
        familyName = None
        for p in instance.get('customParameters', ()):
            param, value = p['name'], p['value']
            if param == 'familyName':
                familyName = value
        if familyName == family_name:
            yield instance


def load_glyph_libdata(glyph, layer):
    """Add to a glyph's lib data."""

    set_guidelines(glyph, layer)
    set_glyph_background(glyph, layer.background)
    for key in ['annotations', 'hints']:
        try:
            value = getattr(layer, key)
        except KeyError:
            continue
        if key == 'annotations':
            annotations = []
            for an in list(value.values()):
                annot = {}
                for attr in ['angle', 'position', 'text', 'type', 'width']:
                    val = getattr(an, attr, None)
                    if attr == 'position' and val:
                        val = list(val)
                    if val:
                        annot[attr] = val
                annotations.append(annot)
            value = annotations
        elif key == 'hints':
            hints = []
            for hi in value:
                hint = {}
                for attr in ['horizontal', 'options', 'stem', 'type']:
                    val = getattr(hi, attr, None)
                    hint[attr] = val
                for attr in ['origin', 'other1', 'other2', 'place', 'scale',
                             'target']:
                    val = getattr(hi, attr, None)
                    if not any(v is None for v in val):
                        hint[attr] = list(val)
                hints.append(hint)
            value = hints


        if value:
            glyph.lib[GLYPHS_PREFIX + key] = value

    # data related to components stored in lists of booleans
    # each list's elements correspond to the components in order
    for key in ['alignment', 'locked']:
        values = []
        for c in layer.components:
            value = getattr(c, key)
            if value is not None:
                values.append(value)
        if any(values):
            key = key[0].upper() + key[1:]
            glyph.lib['%scomponents%s' % (GLYPHS_PREFIX, key)] = values


def load_glyph(ufo_glyph, layer, glyph_data):
    """Add .glyphs metadata, paths, components, and anchors to a glyph."""

    uval = glyph_data.unicode
    if uval is not None:
        ufo_glyph.unicode = int(uval, 16)
    note = glyph_data.note
    if note is not None:
        ufo_glyph.note = note
    last_change = glyph_data.lastChange
    if last_change is not None:
        ufo_glyph.lib[GLYPHLIB_PREFIX + 'lastChange'] = to_ufo_time(last_change)
    color_index = glyph_data.color
    if color_index is not None and color_index >= 0:
        ufo_glyph.lib[GLYPHLIB_PREFIX + 'ColorIndex'] = color_index
        ufo_glyph.lib[PUBLIC_PREFIX + 'markColor'] = GLYPHS_COLORS[color_index]
    export = glyph_data.export
    if export is not None:
        ufo_glyph.lib[GLYPHLIB_PREFIX + 'Export'] = export
    glyphinfo = glyphsLib.glyphdata.get_glyph(ufo_glyph.name)
    production_name = glyph_data.production or glyphinfo.production_name
    if production_name != ufo_glyph.name:
        postscriptNamesKey = PUBLIC_PREFIX + 'postscriptNames'
        if postscriptNamesKey not in ufo_glyph.font.lib:
            ufo_glyph.font.lib[postscriptNamesKey] = dict()
        ufo_glyph.font.lib[postscriptNamesKey][ufo_glyph.name] = production_name

    for key in ['leftMetricsKey', 'rightMetricsKey', 'widthMetricsKey']:
        glyph_metrics_key = None
        try:
            glyph_metrics_key = getattr(layer, key)
        except KeyError:
            glyph_metrics_key = getattr(glyph_data, key)
        if glyph_metrics_key:
            ufo_glyph.lib[GLYPHLIB_PREFIX + key] = glyph_metrics_key

    # if glyph contains custom 'category' and 'subCategory' overrides, store
    # them in the UFO glyph's lib
    category = glyph_data.category
    if category is None:
        category = glyphinfo.category
    else:
        ufo_glyph.lib[GLYPHLIB_PREFIX + 'category'] = category
    subCategory = glyph_data.subCategory
    if subCategory is None:
        subCategory = glyphinfo.subCategory
    else:
        ufo_glyph.lib[GLYPHLIB_PREFIX + 'subCategory'] = subCategory

    # load width before background, which is loaded with lib data
    width = layer.width
    if width is None:
        pass
    elif category == 'Mark' and subCategory == 'Nonspacing' and width > 0:
        # zero the width of Nonspacing Marks like Glyphs.app does on export
        # TODO: check for customParameter DisableAllAutomaticBehaviour
        ufo_glyph.lib[GLYPHLIB_PREFIX + 'originalWidth'] = width
        ufo_glyph.width = 0
    else:
        ufo_glyph.width = width
    load_glyph_libdata(ufo_glyph, layer)

    pen = ufo_glyph.getPointPen()
    draw_paths(pen, layer.paths)
    draw_components(pen, layer.components)
    add_anchors_to_glyph(ufo_glyph, layer.anchors)


def draw_paths(pen, paths):
    """Draw .glyphs paths onto a pen."""

    for path in paths:
        pen.beginPath()
        nodes = list(path.nodes) # the list is changed below, otherwise you can't draw more than once per session.

        if not nodes:
            pen.endPath()
            continue
        if not path.closed:
            node = nodes.pop(0)
            assert node.type == 'line', 'Open path starts with off-curve points'
            pen.addPoint(node.position, segmentType='move')
        else:
            # In Glyphs.app, the starting node of a closed contour is always
            # stored at the end of the nodes list.
            nodes.insert(0, nodes.pop())
        for node in nodes:
            node_type = node.type
            if node_type not in ['line', 'curve', 'qcurve']:
                node_type = None
            pen.addPoint(node.position, segmentType=node_type, smooth=node.smooth)
        pen.endPath()


def draw_components(pen, components):
    """Draw .glyphs components onto a pen, adding them to the parent glyph."""

    for component in components:
        pen.addComponent(component.name,
                         component.transform)


def add_anchors_to_glyph(glyph, anchors):
    """Add .glyphs anchors to a glyph."""

    for anchor in anchors:
        x, y = anchor.position
        anchor_dict = {'name': anchor.name, 'x': x, 'y': y}
        glyph.appendAnchor(glyph.anchorClass(anchorDict=anchor_dict))


def add_glyph_to_groups(kerning_groups, glyph_data):
    """Add a glyph to its kerning groups, creating new groups if necessary."""

    glyph_name = glyph_data.name
    group_keys = {
        '1': 'rightKerningGroup',
        '2': 'leftKerningGroup'}
    for side, group_key in group_keys.items():
        group = getattr(glyph_data, group_key)
        if group is None or len(group) == 0:
            continue
        group = 'public.kern%s.%s' % (side, group)
        kerning_groups[group] = kerning_groups.get(group, []) + [glyph_name]


def add_groups_to_ufo(ufo, kerning_groups):
    """Add kerning groups to an UFO."""

    for name, glyphs in kerning_groups.items():
        ufo.groups[name] = glyphs


def build_gdef(ufo):
    """Build a table GDEF statement for ligature carets."""
    bases, ligatures, marks, carets = set(), set(), set(), {}
    category_key = GLYPHLIB_PREFIX + 'category'
    subCategory_key = GLYPHLIB_PREFIX + 'subCategory'
    for glyph in ufo:
        has_attaching_anchor = False
        for anchor in glyph.anchors:
            name = anchor.name
            if name and not name.startswith('_'):
                has_attaching_anchor = True
            if name and name.startswith('caret_') and 'x' in anchor:
                carets.setdefault(glyph.name, []).append(round(anchor['x']))
        lib = glyph.lib
        glyphinfo = glyphsLib.glyphdata.get_glyph(glyph.name)
        # first check glyph.lib for category/subCategory overrides; else use
        # global values from GlyphData
        category = lib.get(category_key)
        if category is None:
            category = glyphinfo.category
        subCategory = lib.get(subCategory_key)
        if subCategory is None:
            subCategory = glyphinfo.subCategory

        # Glyphs.app assigns glyph classes like this:
        #
        # * Base: any glyph that has an attaching anchor
        #   (such as "top"; "_top" does not count) and is neither
        #   classified as Ligature nor Mark using the definitions below;
        #
        # * Ligature: if subCategory is "Ligature" and the glyph has
        #   at least one attaching anchor;
        #
        # * Mark: if category is "Mark" and subCategory is either
        #   "Nonspacing" or "Spacing Combining";
        #
        # * Compound: never assigned by Glyphs.app.
        #
        # https://github.com/googlei18n/glyphsLib/issues/85
        # https://github.com/googlei18n/glyphsLib/pull/100#issuecomment-275430289
        if subCategory == 'Ligature' and has_attaching_anchor:
            ligatures.add(glyph.name)
        elif category == 'Mark' and (subCategory == 'Nonspacing' or
                                     subCategory == 'Spacing Combining'):
            marks.add(glyph.name)
        elif has_attaching_anchor:
            bases.add(glyph.name)
    if not any((bases, ligatures, marks, carets)):
        return None
    lines = ['table GDEF {', '  # automatic']
    glyphOrder = ufo.lib[PUBLIC_PREFIX + 'glyphOrder']
    glyphIndex = lambda glyph: glyphOrder.index(glyph)
    fmt = lambda g: ('[%s]' % ' '.join(sorted(g, key=glyphIndex))) if g else ''
    lines.extend([
        '  GlyphClassDef',
        '    %s, # Base' % fmt(bases),
        '    %s, # Liga' % fmt(ligatures),
        '    %s, # Mark' % fmt(marks),
        '    ;'])
    for glyph, caretPos in sorted(carets.items()):
        lines.append('  LigatureCaretByPos %s %s;' %
                     (glyph, ' '.join(unicode(p) for p in sorted(caretPos))))
    lines.append('} GDEF;')
    return '\n'.join(lines)


def add_features_to_ufo(ufo, feature_prefixes, classes, features):
    """Write an UFO's OpenType feature file."""

    autostr = lambda automatic: '# automatic\n' if automatic else ''

    prefix_str = '\n\n'.join(
        '# Prefix: %s\n%s%s' % (name, autostr(automatic), code.strip())
        for name, code, automatic in feature_prefixes)

    class_defs = []
    for name, code, automatic in classes:
        if not name.startswith('@'):
            name = '@' + name
        class_defs.append('%s%s = [ %s ];' % (autostr(automatic), name, code))
    class_str = '\n\n'.join(class_defs)

    feature_defs = []
    for name, code, automatic, disabled, notes in features:
        code = code.strip()
        lines = ['feature %s {' % name]
        if notes:
            lines.append('# notes:')
            lines.extend('# ' + line for line in notes.splitlines())
        if automatic:
            lines.append('# automatic')
        if disabled:
            lines.append('# disabled')
            lines.extend('#' + line for line in code.splitlines())
        else:
            lines.append(code)
        lines.append('} %s;' % name)
        feature_defs.append('\n'.join(lines))
    fea_str = '\n\n'.join(feature_defs)
    gdef_str = build_gdef(ufo)

    # make sure feature text is a unicode string, for defcon
    full_text = '\n\n'.join(
        filter(None, [prefix_str, class_str, fea_str, gdef_str])) + '\n'
    ufo.features.text = full_text if full_text.strip() else ''<|MERGE_RESOLUTION|>--- conflicted
+++ resolved
@@ -226,18 +226,13 @@
         load_kerning(ufos[master_id], kerning)
 
     result = [ufos[master_id] for master_id in master_id_order]
-<<<<<<< HEAD
-    instances = {'defaultFamilyName': source_family_name,
-                 'data': font.instances}
-=======
-
-    instances = data.pop('instances', [])
+
+    instances = font.instances
     if do_filter_instances_by_family:
         instances = list(filter_instances_by_family(instances,
                                                     instance_family_name))
     instance_data = {'data': instances}
 
->>>>>>> 2dfc6696
     # the 'Variation Font Origin' is a font-wide custom parameter, thus it is
     # shared by all the master ufos; here we just get it from the first one
     varfont_origin_key = "Variation Font Origin"
@@ -730,8 +725,8 @@
     """
     for instance in instances:
         familyName = None
-        for p in instance.get('customParameters', ()):
-            param, value = p['name'], p['value']
+        for p in instance.customParameters:
+            param, value = p.name, p.value
             if param == 'familyName':
                 familyName = value
         if familyName == family_name:
